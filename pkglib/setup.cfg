--- conflicted
+++ resolved
@@ -28,9 +28,8 @@
 description = Company-centric Python packaging and testing library
 setup_requires = 
 	setuptools
-<<<<<<< HEAD
 	networkx>=1.7
-	zc.buildout
+	zc.buildout>=1.5.2, <1.6.0
 	six>=1.3.0
 	
 #	path.py>=2.2.2
@@ -44,20 +43,6 @@
 	argparse>=1.2.1
 	networkx>=1.6
 	PasteScript>=1.7.4
-=======
-	zc.buildout>=1.5.2, <1.6.0
-	path.py>=2.2.2
-install_requires = 
-	setuptools
-	pip>=0.7.2
-	zc.buildout>=1.5.2, <1.6.0
-	termcolor==1.1.0
-	importlib==1.0.2
-	path.py>=2.2.2
-	argparse==1.2.1
-	networkx==1.6
-	PasteScript==1.7.4
->>>>>>> 0edecc7f
 	pytest>=2.3
 	
 #	path.py>=2.2.2
